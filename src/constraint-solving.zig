/// File to drive unit tests for all modules.
const std = @import("std");

pub const ac3 = @import("ac3.zig");
pub const mc = @import("min-conflicts.zig");
pub const bt = @import("back-tracking.zig");
<<<<<<< HEAD
pub const cmn = @import("common.zig");
=======
pub const cmn = @import("common");
>>>>>>> 60c15ca3

test "all tests" {
    std.testing.refAllDecls(@This());
}<|MERGE_RESOLUTION|>--- conflicted
+++ resolved
@@ -4,11 +4,7 @@
 pub const ac3 = @import("ac3.zig");
 pub const mc = @import("min-conflicts.zig");
 pub const bt = @import("back-tracking.zig");
-<<<<<<< HEAD
-pub const cmn = @import("common.zig");
-=======
 pub const cmn = @import("common");
->>>>>>> 60c15ca3
 
 test "all tests" {
     std.testing.refAllDecls(@This());
